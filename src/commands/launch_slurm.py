"""
Module to launch different standard command through slurm jobs
"""

import sys
import re
from collections.abc import Sequence
from simple_slurm import Slurm

from src.config import DEFAULT_SLURM_ACCOUNT


def setup_python(job: Slurm):
    """Add command to a slurm job to activate necessary modules and environments


    Args:
        job (Slurm): slurm job to modify
    """
    job.add_cmd("module load python cuda httpproxy")
    job.add_cmd("source ~/fix_bowl/bin/activate")
    job.add_cmd('echo "python is setup"')


def cpy_extract_tar(job: Slurm, tarballs_name: Sequence[str]):
    """Copy and extract tarball files before job

    Args:
        job (Slurm): Job to modify
        tarballs_name (Sequence[str]): name of the tarball faile to use
    """
    job.add_cmd("mkdir -p $SLURM_TMPDIR/datasets")
    for ds in tarballs_name:
        job.add_cmd(
            f"tar --skip-old-file -xf ~/scratch/{ds}.tar -C $SLURM_TMPDIR/datasets"
        )
        job.add_cmd(f'echo "{ds} copied"')


def copy_data_tmp_generate(job: Slurm):
    """Extract data from scratch to $SLURM_TMPDIR for pretraining dataset

    Args:
        job (Slurm): slurm job to modify
    """
    to_cpy = ["HCPEP-Preproc", "AMPSCZ-Preproc"]
    job.add_cmd("mkdir -p $SLURM_TMPDIR/datasets")
    for ds in to_cpy:
        job.add_cmd(
            f"tar --skip-old-file -xf ~/scratch/{ds}.tar -C $SLURM_TMPDIR/datasets"
        )
        job.add_cmd(f'echo "{ds} copied"')


def get_full_cmd() -> str:
    """Reconstruct the command use to launch the current program
    It is needed to launch the cli from inside the slurm job with the arguments provided
      when using the --slurm flag.

    Returns:
        str: the command arguments
    """
    full_command = " ".join(sys.argv)
    full_command = full_command.replace("-S", "").replace("--slurm", "")
    if full_command.find("--run_num"):
        full_command = re.sub(
            r"(--run_num)\s?[^\s-]*", r"\1 $SLURM_ARRAY_TASK_ID", full_command
        )

    return full_command


def get_transfer_cmd_from_pretrain(cmd: str) -> str:
    """Create the corresponding transfer command from a pretrain command
    Used to queue transfer job after pretrain

    Args:
        cmd (str): the pretrain command to modify

    Returns:
        str: corresponding transfer command
    """
    full_command = cmd.replace("pretrain", "transfer")
    if full_command.find("--dropout"):
        full_command = re.sub(r"(--dropout)\s?[^\s-]*", "", full_command)
    return full_command


def get_output(prefix: str, model: str, array: Sequence[int] | int | None) -> str:
    """Return the output log path for a job

    Args:
        prefix (str): job prefix (ex.: "pretrain", "transfer",...)
        model (str): the model used in the job
        array (Sequence[int] | int | None): raw array parameter given to the function

    Returns:
        str: output log path
    """
    base = f"./logs/{prefix}-{model}"
    if array is not None:
        base += f"_{Slurm.JOB_ARRAY_ID}"
    base += f".{Slurm.JOB_ARRAY_MASTER_ID}.out"
    return base


def get_name(prefix: str, model: str, array: Sequence[int] | int | None) -> str:
    """Return the name for a job

    Args:
        prefix (str): job prefix (ex.: "pretrain", "transfer",...)
        model (str): the model used in the job
        array (Sequence[int] | int | None): raw array parameter given to the function

    Returns:
        str: job name
    """
    base = f"{prefix}_{model}"
    if array is not None:
        base += f"_{Slurm.JOB_ARRAY_ID}"
    return base


def create_job(
    name: str,
    array: Sequence[int] | int | None,
    output: str,
    n_cpus: int,
    n_gpus: int,
    account=DEFAULT_SLURM_ACCOUNT,
    mem="300G",
    time="24:00:00",
    nodes=1,
) -> Slurm:
    """Generate a basic job with requeu and python setup

    Args:
        name (str): Job name
        array (Sequence[int] | int | None): Array parameter: single id, sequence, range or nothing
        output (str): Output path
        n_cpus (int): Number of CPUs to allocate
        n_gpus (int): Number of GPUs to allocate
        account (_type_, optional): Account id to use. Defaults to DEFAULT_SLURM_ACCOUNT
            (see config.py).
        mem (str, optional): RAM to allocate. Defaults to "200G".
        time (str, optional): Time to allocate ressources for. Defaults to "24:00:00".

    Returns:
        Slurm: The job with requeu enabled and a ready python environment
    """
    job = Slurm(
        job_name=name,
        nodes=nodes,
        cpus_per_task=n_cpus,
        ntasks_per_node=max(n_gpus, 1),
        mem=mem,
        time=time,
        account=account,
        signal="SIGUSR1@90",
        requeue=True,
        output=output,
    )
    if n_gpus > 0:
        job.add_arguments(gpus_per_node=n_gpus)
    if not array is None:
        job.add_arguments(array=array)
    setup_python(job)
    return job


def submit_pretrain(
    model: str,
    array: Sequence[int] | int | None = None,
    cmd: str | None = None,
    send_transfer: bool = False,
):
    """Submit pretrain job on SLURM cluster

    Args:
        model (str): Model to use
        array (Sequence[int] | int | None, optional): Can be single id, sequence, range or nothing.
            Defaults to None.
        cmd (str | None, optional): command to run, if None, retrieve the parameters
            used from the CLI. Defaults to None.
        send_transfer (bool, optional): flag to send transfer command. Defaults to False.
    """
    job = create_job(
        get_name("pretrain", model, array),
        array,
        get_output("pretrain", model, array),
        n_cpus=10,
        n_gpus=4,
<<<<<<< HEAD
        mem="300G",
=======
        mem="400G",
>>>>>>> 8c7ff42e
        time="48:00:00"
    )
    # cpy_extract_tar(job, ["generate_dataset"])
    cpy_transfer(job)

    if cmd is None:
        cmd = get_full_cmd()
    else:
        if not "--run_num" in cmd and array is not None:
            cmd += " --run_num $SLURM_ARRAY_TASK_ID"

    job_id = job.sbatch(f"srun python3 {cmd}")
    print(job)

    if send_transfer:
        transfer_cmd = get_transfer_cmd_from_pretrain(cmd)
        for dataset in ["MRART", "AMPSCZ"]:
            submit_transfer(
                model,
                cmd=transfer_cmd + f" --dataset ${dataset}",
                dependency=job_id,
                dataset=dataset,
            )


def cpy_transfer(job: Slurm, dataset: str=""):
    """Decide on which tarball to copy for transfer learning

    Args:
        job (Slurm): Job to modify
        dataset (str): dataset for transfer learning
    """
    to_load = ["MRART-Prepoc", "AMPSCZ-Preproc"]

    if dataset == "MRART":
        to_load = ["MRART-Prepoc"]
    elif dataset == "AMPSCZ":
        to_load = ["AMPSCZ-Prepoc"]
    cpy_extract_tar(job, to_load)


def submit_transfer(
    model: str,
    array: Sequence[int] | int | None = None,
    cmd: str | None = None,
    dependency: str | None = None,
    dataset: str = "",
):
    """Submit transfer job on SLURM cluster

    Args:
        model (str): Model to use
        array (Sequence[int] | int | None, optional): Can be single id, sequence, range or nothing.
            Defaults to None.
        cmd (str | None, optional): command to run, if None, retrieve the parameters
            used from the CLI. Defaults to None.
        dependency (str | None, optional): optionnal job_id dependency to wait for.
            Defaults to None.
        dataset (str, optional): dataset to run the transfer process on
            (used for job name and output). Defaults to "".
    """
    job = create_job(
        get_name("transfer", model, array),
        array,
        get_output("transfer", model, array) + f"_{dataset}",
        n_cpus=20,
        n_gpus=1,
        mem="100G",
        time="5:00:00",
    )
    cpy_transfer(job, dataset)

    if dependency:
        job.set_dependency(f"afterok:${dependency}")
    if cmd is None:
        cmd = get_full_cmd()
    else:
        if not "--run_num" in cmd and array is not None:
            cmd += " --run_num $SLURM_ARRAY_TASK_ID"

    job.sbatch(f"srun python {cmd}")


def submit_scratch(
    model: str,
    array: Sequence[int] | int | None = None,
    cmd: str | None = None,
    dataset: str = "",
):
    """Submit base train job on SLURM cluster

    Args:
        model (str): Model to use
        array (Sequence[int] | int | None, optional): Can be single id, sequence, range or nothing.
            Defaults to None.
        cmd (str | None, optional): command to run, if None, retrieve the parameters
            used from the CLI. Defaults to None.
        dataset (str, optional): dataset to run the training process on
            (used for job name and output). Defaults to "".
    """
    job = create_job(
        get_name("base", model, array),
        array,
        get_output("base", model, array) + f"_{dataset}",
        n_cpus=20,
        n_gpus=1,
        mem="100G",
        time="5:00:00",
    )
    cpy_transfer(job, dataset)

    if cmd is None:
        cmd = get_full_cmd()
    job.sbatch(f"srun python {cmd}")


def submit_generate_ds():
    """Submit job to generate synthetic motion dataset on SLURM cluster"""
    job = create_job(
        "generate-dataset",
        None,
        f"./logs/generate-dataset.{Slurm.JOB_ARRAY_MASTER_ID}.out",
        n_cpus=64,
        n_gpus=0,
        mem="200G",
        time="50:00:00",
    )
    cpy_extract_tar(job, ["HCPEP-Preproc", "AMPSCZ-Preproc"])

    job.sbatch(f"srun python {get_full_cmd()}")
<|MERGE_RESOLUTION|>--- conflicted
+++ resolved
@@ -1,327 +1,323 @@
-"""
-Module to launch different standard command through slurm jobs
-"""
-
-import sys
-import re
-from collections.abc import Sequence
-from simple_slurm import Slurm
-
-from src.config import DEFAULT_SLURM_ACCOUNT
-
-
-def setup_python(job: Slurm):
-    """Add command to a slurm job to activate necessary modules and environments
-
-
-    Args:
-        job (Slurm): slurm job to modify
-    """
-    job.add_cmd("module load python cuda httpproxy")
-    job.add_cmd("source ~/fix_bowl/bin/activate")
-    job.add_cmd('echo "python is setup"')
-
-
-def cpy_extract_tar(job: Slurm, tarballs_name: Sequence[str]):
-    """Copy and extract tarball files before job
-
-    Args:
-        job (Slurm): Job to modify
-        tarballs_name (Sequence[str]): name of the tarball faile to use
-    """
-    job.add_cmd("mkdir -p $SLURM_TMPDIR/datasets")
-    for ds in tarballs_name:
-        job.add_cmd(
-            f"tar --skip-old-file -xf ~/scratch/{ds}.tar -C $SLURM_TMPDIR/datasets"
-        )
-        job.add_cmd(f'echo "{ds} copied"')
-
-
-def copy_data_tmp_generate(job: Slurm):
-    """Extract data from scratch to $SLURM_TMPDIR for pretraining dataset
-
-    Args:
-        job (Slurm): slurm job to modify
-    """
-    to_cpy = ["HCPEP-Preproc", "AMPSCZ-Preproc"]
-    job.add_cmd("mkdir -p $SLURM_TMPDIR/datasets")
-    for ds in to_cpy:
-        job.add_cmd(
-            f"tar --skip-old-file -xf ~/scratch/{ds}.tar -C $SLURM_TMPDIR/datasets"
-        )
-        job.add_cmd(f'echo "{ds} copied"')
-
-
-def get_full_cmd() -> str:
-    """Reconstruct the command use to launch the current program
-    It is needed to launch the cli from inside the slurm job with the arguments provided
-      when using the --slurm flag.
-
-    Returns:
-        str: the command arguments
-    """
-    full_command = " ".join(sys.argv)
-    full_command = full_command.replace("-S", "").replace("--slurm", "")
-    if full_command.find("--run_num"):
-        full_command = re.sub(
-            r"(--run_num)\s?[^\s-]*", r"\1 $SLURM_ARRAY_TASK_ID", full_command
-        )
-
-    return full_command
-
-
-def get_transfer_cmd_from_pretrain(cmd: str) -> str:
-    """Create the corresponding transfer command from a pretrain command
-    Used to queue transfer job after pretrain
-
-    Args:
-        cmd (str): the pretrain command to modify
-
-    Returns:
-        str: corresponding transfer command
-    """
-    full_command = cmd.replace("pretrain", "transfer")
-    if full_command.find("--dropout"):
-        full_command = re.sub(r"(--dropout)\s?[^\s-]*", "", full_command)
-    return full_command
-
-
-def get_output(prefix: str, model: str, array: Sequence[int] | int | None) -> str:
-    """Return the output log path for a job
-
-    Args:
-        prefix (str): job prefix (ex.: "pretrain", "transfer",...)
-        model (str): the model used in the job
-        array (Sequence[int] | int | None): raw array parameter given to the function
-
-    Returns:
-        str: output log path
-    """
-    base = f"./logs/{prefix}-{model}"
-    if array is not None:
-        base += f"_{Slurm.JOB_ARRAY_ID}"
-    base += f".{Slurm.JOB_ARRAY_MASTER_ID}.out"
-    return base
-
-
-def get_name(prefix: str, model: str, array: Sequence[int] | int | None) -> str:
-    """Return the name for a job
-
-    Args:
-        prefix (str): job prefix (ex.: "pretrain", "transfer",...)
-        model (str): the model used in the job
-        array (Sequence[int] | int | None): raw array parameter given to the function
-
-    Returns:
-        str: job name
-    """
-    base = f"{prefix}_{model}"
-    if array is not None:
-        base += f"_{Slurm.JOB_ARRAY_ID}"
-    return base
-
-
-def create_job(
-    name: str,
-    array: Sequence[int] | int | None,
-    output: str,
-    n_cpus: int,
-    n_gpus: int,
-    account=DEFAULT_SLURM_ACCOUNT,
-    mem="300G",
-    time="24:00:00",
-    nodes=1,
-) -> Slurm:
-    """Generate a basic job with requeu and python setup
-
-    Args:
-        name (str): Job name
-        array (Sequence[int] | int | None): Array parameter: single id, sequence, range or nothing
-        output (str): Output path
-        n_cpus (int): Number of CPUs to allocate
-        n_gpus (int): Number of GPUs to allocate
-        account (_type_, optional): Account id to use. Defaults to DEFAULT_SLURM_ACCOUNT
-            (see config.py).
-        mem (str, optional): RAM to allocate. Defaults to "200G".
-        time (str, optional): Time to allocate ressources for. Defaults to "24:00:00".
-
-    Returns:
-        Slurm: The job with requeu enabled and a ready python environment
-    """
-    job = Slurm(
-        job_name=name,
-        nodes=nodes,
-        cpus_per_task=n_cpus,
-        ntasks_per_node=max(n_gpus, 1),
-        mem=mem,
-        time=time,
-        account=account,
-        signal="SIGUSR1@90",
-        requeue=True,
-        output=output,
-    )
-    if n_gpus > 0:
-        job.add_arguments(gpus_per_node=n_gpus)
-    if not array is None:
-        job.add_arguments(array=array)
-    setup_python(job)
-    return job
-
-
-def submit_pretrain(
-    model: str,
-    array: Sequence[int] | int | None = None,
-    cmd: str | None = None,
-    send_transfer: bool = False,
-):
-    """Submit pretrain job on SLURM cluster
-
-    Args:
-        model (str): Model to use
-        array (Sequence[int] | int | None, optional): Can be single id, sequence, range or nothing.
-            Defaults to None.
-        cmd (str | None, optional): command to run, if None, retrieve the parameters
-            used from the CLI. Defaults to None.
-        send_transfer (bool, optional): flag to send transfer command. Defaults to False.
-    """
-    job = create_job(
-        get_name("pretrain", model, array),
-        array,
-        get_output("pretrain", model, array),
-        n_cpus=10,
-        n_gpus=4,
-<<<<<<< HEAD
-        mem="300G",
-=======
-        mem="400G",
->>>>>>> 8c7ff42e
-        time="48:00:00"
-    )
-    # cpy_extract_tar(job, ["generate_dataset"])
-    cpy_transfer(job)
-
-    if cmd is None:
-        cmd = get_full_cmd()
-    else:
-        if not "--run_num" in cmd and array is not None:
-            cmd += " --run_num $SLURM_ARRAY_TASK_ID"
-
-    job_id = job.sbatch(f"srun python3 {cmd}")
-    print(job)
-
-    if send_transfer:
-        transfer_cmd = get_transfer_cmd_from_pretrain(cmd)
-        for dataset in ["MRART", "AMPSCZ"]:
-            submit_transfer(
-                model,
-                cmd=transfer_cmd + f" --dataset ${dataset}",
-                dependency=job_id,
-                dataset=dataset,
-            )
-
-
-def cpy_transfer(job: Slurm, dataset: str=""):
-    """Decide on which tarball to copy for transfer learning
-
-    Args:
-        job (Slurm): Job to modify
-        dataset (str): dataset for transfer learning
-    """
-    to_load = ["MRART-Prepoc", "AMPSCZ-Preproc"]
-
-    if dataset == "MRART":
-        to_load = ["MRART-Prepoc"]
-    elif dataset == "AMPSCZ":
-        to_load = ["AMPSCZ-Prepoc"]
-    cpy_extract_tar(job, to_load)
-
-
-def submit_transfer(
-    model: str,
-    array: Sequence[int] | int | None = None,
-    cmd: str | None = None,
-    dependency: str | None = None,
-    dataset: str = "",
-):
-    """Submit transfer job on SLURM cluster
-
-    Args:
-        model (str): Model to use
-        array (Sequence[int] | int | None, optional): Can be single id, sequence, range or nothing.
-            Defaults to None.
-        cmd (str | None, optional): command to run, if None, retrieve the parameters
-            used from the CLI. Defaults to None.
-        dependency (str | None, optional): optionnal job_id dependency to wait for.
-            Defaults to None.
-        dataset (str, optional): dataset to run the transfer process on
-            (used for job name and output). Defaults to "".
-    """
-    job = create_job(
-        get_name("transfer", model, array),
-        array,
-        get_output("transfer", model, array) + f"_{dataset}",
-        n_cpus=20,
-        n_gpus=1,
-        mem="100G",
-        time="5:00:00",
-    )
-    cpy_transfer(job, dataset)
-
-    if dependency:
-        job.set_dependency(f"afterok:${dependency}")
-    if cmd is None:
-        cmd = get_full_cmd()
-    else:
-        if not "--run_num" in cmd and array is not None:
-            cmd += " --run_num $SLURM_ARRAY_TASK_ID"
-
-    job.sbatch(f"srun python {cmd}")
-
-
-def submit_scratch(
-    model: str,
-    array: Sequence[int] | int | None = None,
-    cmd: str | None = None,
-    dataset: str = "",
-):
-    """Submit base train job on SLURM cluster
-
-    Args:
-        model (str): Model to use
-        array (Sequence[int] | int | None, optional): Can be single id, sequence, range or nothing.
-            Defaults to None.
-        cmd (str | None, optional): command to run, if None, retrieve the parameters
-            used from the CLI. Defaults to None.
-        dataset (str, optional): dataset to run the training process on
-            (used for job name and output). Defaults to "".
-    """
-    job = create_job(
-        get_name("base", model, array),
-        array,
-        get_output("base", model, array) + f"_{dataset}",
-        n_cpus=20,
-        n_gpus=1,
-        mem="100G",
-        time="5:00:00",
-    )
-    cpy_transfer(job, dataset)
-
-    if cmd is None:
-        cmd = get_full_cmd()
-    job.sbatch(f"srun python {cmd}")
-
-
-def submit_generate_ds():
-    """Submit job to generate synthetic motion dataset on SLURM cluster"""
-    job = create_job(
-        "generate-dataset",
-        None,
-        f"./logs/generate-dataset.{Slurm.JOB_ARRAY_MASTER_ID}.out",
-        n_cpus=64,
-        n_gpus=0,
-        mem="200G",
-        time="50:00:00",
-    )
-    cpy_extract_tar(job, ["HCPEP-Preproc", "AMPSCZ-Preproc"])
-
-    job.sbatch(f"srun python {get_full_cmd()}")
+"""
+Module to launch different standard command through slurm jobs
+"""
+
+import sys
+import re
+from collections.abc import Sequence
+from simple_slurm import Slurm
+
+from src.config import DEFAULT_SLURM_ACCOUNT
+
+
+def setup_python(job: Slurm):
+    """Add command to a slurm job to activate necessary modules and environments
+
+
+    Args:
+        job (Slurm): slurm job to modify
+    """
+    job.add_cmd("module load python cuda httpproxy")
+    job.add_cmd("source ~/fix_bowl/bin/activate")
+    job.add_cmd('echo "python is setup"')
+
+
+def cpy_extract_tar(job: Slurm, tarballs_name: Sequence[str]):
+    """Copy and extract tarball files before job
+
+    Args:
+        job (Slurm): Job to modify
+        tarballs_name (Sequence[str]): name of the tarball faile to use
+    """
+    job.add_cmd("mkdir -p $SLURM_TMPDIR/datasets")
+    for ds in tarballs_name:
+        job.add_cmd(
+            f"tar --skip-old-file -xf ~/scratch/{ds}.tar -C $SLURM_TMPDIR/datasets"
+        )
+        job.add_cmd(f'echo "{ds} copied"')
+
+
+def copy_data_tmp_generate(job: Slurm):
+    """Extract data from scratch to $SLURM_TMPDIR for pretraining dataset
+
+    Args:
+        job (Slurm): slurm job to modify
+    """
+    to_cpy = ["HCPEP-Preproc", "AMPSCZ-Preproc"]
+    job.add_cmd("mkdir -p $SLURM_TMPDIR/datasets")
+    for ds in to_cpy:
+        job.add_cmd(
+            f"tar --skip-old-file -xf ~/scratch/{ds}.tar -C $SLURM_TMPDIR/datasets"
+        )
+        job.add_cmd(f'echo "{ds} copied"')
+
+
+def get_full_cmd() -> str:
+    """Reconstruct the command use to launch the current program
+    It is needed to launch the cli from inside the slurm job with the arguments provided
+      when using the --slurm flag.
+
+    Returns:
+        str: the command arguments
+    """
+    full_command = " ".join(sys.argv)
+    full_command = full_command.replace("-S", "").replace("--slurm", "")
+    if full_command.find("--run_num"):
+        full_command = re.sub(
+            r"(--run_num)\s?[^\s-]*", r"\1 $SLURM_ARRAY_TASK_ID", full_command
+        )
+
+    return full_command
+
+
+def get_transfer_cmd_from_pretrain(cmd: str) -> str:
+    """Create the corresponding transfer command from a pretrain command
+    Used to queue transfer job after pretrain
+
+    Args:
+        cmd (str): the pretrain command to modify
+
+    Returns:
+        str: corresponding transfer command
+    """
+    full_command = cmd.replace("pretrain", "transfer")
+    if full_command.find("--dropout"):
+        full_command = re.sub(r"(--dropout)\s?[^\s-]*", "", full_command)
+    return full_command
+
+
+def get_output(prefix: str, model: str, array: Sequence[int] | int | None) -> str:
+    """Return the output log path for a job
+
+    Args:
+        prefix (str): job prefix (ex.: "pretrain", "transfer",...)
+        model (str): the model used in the job
+        array (Sequence[int] | int | None): raw array parameter given to the function
+
+    Returns:
+        str: output log path
+    """
+    base = f"./logs/{prefix}-{model}"
+    if array is not None:
+        base += f"_{Slurm.JOB_ARRAY_ID}"
+    base += f".{Slurm.JOB_ARRAY_MASTER_ID}.out"
+    return base
+
+
+def get_name(prefix: str, model: str, array: Sequence[int] | int | None) -> str:
+    """Return the name for a job
+
+    Args:
+        prefix (str): job prefix (ex.: "pretrain", "transfer",...)
+        model (str): the model used in the job
+        array (Sequence[int] | int | None): raw array parameter given to the function
+
+    Returns:
+        str: job name
+    """
+    base = f"{prefix}_{model}"
+    if array is not None:
+        base += f"_{Slurm.JOB_ARRAY_ID}"
+    return base
+
+
+def create_job(
+    name: str,
+    array: Sequence[int] | int | None,
+    output: str,
+    n_cpus: int,
+    n_gpus: int,
+    account=DEFAULT_SLURM_ACCOUNT,
+    mem="300G",
+    time="24:00:00",
+    nodes=1,
+) -> Slurm:
+    """Generate a basic job with requeu and python setup
+
+    Args:
+        name (str): Job name
+        array (Sequence[int] | int | None): Array parameter: single id, sequence, range or nothing
+        output (str): Output path
+        n_cpus (int): Number of CPUs to allocate
+        n_gpus (int): Number of GPUs to allocate
+        account (_type_, optional): Account id to use. Defaults to DEFAULT_SLURM_ACCOUNT
+            (see config.py).
+        mem (str, optional): RAM to allocate. Defaults to "200G".
+        time (str, optional): Time to allocate ressources for. Defaults to "24:00:00".
+
+    Returns:
+        Slurm: The job with requeu enabled and a ready python environment
+    """
+    job = Slurm(
+        job_name=name,
+        nodes=nodes,
+        cpus_per_task=n_cpus,
+        ntasks_per_node=max(n_gpus, 1),
+        mem=mem,
+        time=time,
+        account=account,
+        signal="SIGUSR1@90",
+        requeue=True,
+        output=output,
+    )
+    if n_gpus > 0:
+        job.add_arguments(gpus_per_node=n_gpus)
+    if not array is None:
+        job.add_arguments(array=array)
+    setup_python(job)
+    return job
+
+
+def submit_pretrain(
+    model: str,
+    array: Sequence[int] | int | None = None,
+    cmd: str | None = None,
+    send_transfer: bool = False,
+):
+    """Submit pretrain job on SLURM cluster
+
+    Args:
+        model (str): Model to use
+        array (Sequence[int] | int | None, optional): Can be single id, sequence, range or nothing.
+            Defaults to None.
+        cmd (str | None, optional): command to run, if None, retrieve the parameters
+            used from the CLI. Defaults to None.
+        send_transfer (bool, optional): flag to send transfer command. Defaults to False.
+    """
+    job = create_job(
+        get_name("pretrain", model, array),
+        array,
+        get_output("pretrain", model, array),
+        n_cpus=10,
+        n_gpus=4,
+        mem="400G",
+        time="48:00:00"
+    )
+    # cpy_extract_tar(job, ["generate_dataset"])
+    cpy_transfer(job)
+
+    if cmd is None:
+        cmd = get_full_cmd()
+    else:
+        if not "--run_num" in cmd and array is not None:
+            cmd += " --run_num $SLURM_ARRAY_TASK_ID"
+
+    job_id = job.sbatch(f"srun python3 {cmd}")
+    print(job)
+
+    if send_transfer:
+        transfer_cmd = get_transfer_cmd_from_pretrain(cmd)
+        for dataset in ["MRART", "AMPSCZ"]:
+            submit_transfer(
+                model,
+                cmd=transfer_cmd + f" --dataset ${dataset}",
+                dependency=job_id,
+                dataset=dataset,
+            )
+
+
+def cpy_transfer(job: Slurm, dataset: str=""):
+    """Decide on which tarball to copy for transfer learning
+
+    Args:
+        job (Slurm): Job to modify
+        dataset (str): dataset for transfer learning
+    """
+    to_load = ["MRART-Prepoc", "AMPSCZ-Preproc"]
+
+    if dataset == "MRART":
+        to_load = ["MRART-Prepoc"]
+    elif dataset == "AMPSCZ":
+        to_load = ["AMPSCZ-Prepoc"]
+    cpy_extract_tar(job, to_load)
+
+
+def submit_transfer(
+    model: str,
+    array: Sequence[int] | int | None = None,
+    cmd: str | None = None,
+    dependency: str | None = None,
+    dataset: str = "",
+):
+    """Submit transfer job on SLURM cluster
+
+    Args:
+        model (str): Model to use
+        array (Sequence[int] | int | None, optional): Can be single id, sequence, range or nothing.
+            Defaults to None.
+        cmd (str | None, optional): command to run, if None, retrieve the parameters
+            used from the CLI. Defaults to None.
+        dependency (str | None, optional): optionnal job_id dependency to wait for.
+            Defaults to None.
+        dataset (str, optional): dataset to run the transfer process on
+            (used for job name and output). Defaults to "".
+    """
+    job = create_job(
+        get_name("transfer", model, array),
+        array,
+        get_output("transfer", model, array) + f"_{dataset}",
+        n_cpus=20,
+        n_gpus=1,
+        mem="100G",
+        time="5:00:00",
+    )
+    cpy_transfer(job, dataset)
+
+    if dependency:
+        job.set_dependency(f"afterok:${dependency}")
+    if cmd is None:
+        cmd = get_full_cmd()
+    else:
+        if not "--run_num" in cmd and array is not None:
+            cmd += " --run_num $SLURM_ARRAY_TASK_ID"
+
+    job.sbatch(f"srun python {cmd}")
+
+
+def submit_scratch(
+    model: str,
+    array: Sequence[int] | int | None = None,
+    cmd: str | None = None,
+    dataset: str = "",
+):
+    """Submit base train job on SLURM cluster
+
+    Args:
+        model (str): Model to use
+        array (Sequence[int] | int | None, optional): Can be single id, sequence, range or nothing.
+            Defaults to None.
+        cmd (str | None, optional): command to run, if None, retrieve the parameters
+            used from the CLI. Defaults to None.
+        dataset (str, optional): dataset to run the training process on
+            (used for job name and output). Defaults to "".
+    """
+    job = create_job(
+        get_name("base", model, array),
+        array,
+        get_output("base", model, array) + f"_{dataset}",
+        n_cpus=20,
+        n_gpus=1,
+        mem="100G",
+        time="5:00:00",
+    )
+    cpy_transfer(job, dataset)
+
+    if cmd is None:
+        cmd = get_full_cmd()
+    job.sbatch(f"srun python {cmd}")
+
+
+def submit_generate_ds():
+    """Submit job to generate synthetic motion dataset on SLURM cluster"""
+    job = create_job(
+        "generate-dataset",
+        None,
+        f"./logs/generate-dataset.{Slurm.JOB_ARRAY_MASTER_ID}.out",
+        n_cpus=64,
+        n_gpus=0,
+        mem="200G",
+        time="50:00:00",
+    )
+    cpy_extract_tar(job, ["HCPEP-Preproc", "AMPSCZ-Preproc"])
+
+    job.sbatch(f"srun python {get_full_cmd()}")